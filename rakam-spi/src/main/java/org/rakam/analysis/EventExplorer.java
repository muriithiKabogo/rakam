/*
 * Licensed under the Apache License, Version 2.0 (the "License");
 * you may not use this file except in compliance with the License.
 * You may obtain a copy of the License at
 *
 *     http://www.apache.org/licenses/LICENSE-2.0
 *
 * Unless required by applicable law or agreed to in writing, software
 * distributed under the License is distributed on an "AS IS" BASIS,
 * WITHOUT WARRANTIES OR CONDITIONS OF ANY KIND, either express or implied.
 * See the License for the specific language governing permissions and
 * limitations under the License.
 */
package org.rakam.analysis;

import com.fasterxml.jackson.annotation.JsonCreator;
import com.fasterxml.jackson.annotation.JsonProperty;
import org.rakam.report.QueryExecution;
import org.rakam.report.QueryResult;
import org.rakam.report.realtime.AggregationType;
import org.rakam.server.http.annotations.ApiParam;
import org.rakam.util.RakamException;

import java.time.Instant;
import java.time.ZoneId;
import java.util.List;
import java.util.Map;
import java.util.Objects;
import java.util.Optional;
import java.util.Set;
import java.util.concurrent.CompletableFuture;

import static com.google.common.base.Preconditions.checkNotNull;
import static io.netty.handler.codec.http.HttpResponseStatus.BAD_REQUEST;
import static org.rakam.report.realtime.AggregationType.COUNT;
import static org.rakam.util.ValidationUtil.checkCollection;

public interface EventExplorer
{

    QueryExecution analyze(String project, List<String> collections, Measure measureType, Reference grouping, Reference segment, String filterExpression, Instant startDate, Instant endDate, ZoneId timezone);

<<<<<<< HEAD
    CompletableFuture<QueryResult> getEventStatistics(String project, Optional<Set<String>> collections, Optional<String> dimension, Instant startDate, Instant endDate, ZoneId zoneId);
=======
    CompletableFuture<QueryResult> getEventStatistics(String project, Optional<Set<String>> collections, Optional<String> dimension, Instant startDate, Instant endDate, ZoneId timezone);
>>>>>>> a44532cf

    Map<String, List<String>> getExtraDimensions(String project);

    default String getIntermediateForApproximateUniqueFunction()
    {
        throw new UnsupportedOperationException();
    }

    default String getFinalForApproximateUniqueFunction()
    {
        throw new UnsupportedOperationException();
    }

    enum TimestampTransformation
    {
        HOUR_OF_DAY("Date category", "Hour of day"),
        DAY_OF_MONTH("Date category", "Day of month"),
        WEEK_OF_YEAR("Date category", "Week of year"),
        MONTH_OF_YEAR("Date category", "Month of year"),
        QUARTER_OF_YEAR("Date category", "Quarter of year"),
        DAY_PART("Date category", "Day part"),
        DAY_OF_WEEK("Date category", "Day of week"),

        HOUR("Date period", "Hour"),
        DAY("Date period", "Day"), WEEK("Date period", "Week"),
        MONTH("Date period", "Month"), YEAR("Date period", "Year");

        private final String prettyName;
        private final String category;

        TimestampTransformation(String category, String name)
        {
            this.prettyName = name;
            this.category = category;
        }

        @JsonCreator
        public static TimestampTransformation fromString(String key)
        {
            try {
                return key == null ? null : valueOf(key.toUpperCase());
            }
            catch (IllegalArgumentException e) {
                throw new RakamException("Invalid date range value: " + key, BAD_REQUEST);
            }
        }

        public String getPrettyName()
        {
            return prettyName;
        }

        public String getCategory()
        {
            return category;
        }

        public static Optional<TimestampTransformation> fromPrettyName(String name)
        {
            for (TimestampTransformation transformation : values()) {
                if (transformation.getPrettyName().equals(name)) {
                    return Optional.of(transformation);
                }
            }
            return Optional.empty();
        }
    }

    class Measure
    {
        public final String column;
        public final AggregationType aggregation;

        @JsonCreator
        public Measure(@ApiParam(value = "column", required = false) String column,
                @ApiParam("aggregation") AggregationType aggregation)
        {
            if (column == null && aggregation != COUNT) {
                throw new IllegalArgumentException("measure column is required if aggregation is not COUNT");
            }
            this.column = column;
            this.aggregation = Objects.requireNonNull(aggregation, "aggregation is null");
        }
    }

    class Reference
    {
        public final ReferenceType type;
        public final String value;

        @JsonCreator
        public Reference(@ApiParam("type") ReferenceType type,
                @ApiParam("value") String value)
        {
            this.type = checkNotNull(type, "type is null");
            this.value = checkNotNull(value, "value is null");
        }
    }

    enum ReferenceType
    {
        COLUMN, REFERENCE;

        @JsonCreator
        public static ReferenceType get(String name)
        {
            return valueOf(name.toUpperCase());
        }

        @JsonProperty
        public String value()
        {
            return name();
        }
    }

    class OLAPTable
    {
        public final Set<String> collections;
        public final Set<String> dimensions;
        public final Set<AggregationType> aggregations;
        public final Set<String> measures;
        public final String tableName;

        @JsonCreator
        public OLAPTable(@ApiParam("collections") Set<String> collections,
                @ApiParam("dimensions") Set<String> dimensions,
                @ApiParam("aggregations") Set<AggregationType> aggregations,
                @ApiParam("measures") Set<String> measures,
                @ApiParam("tableName") String tableName)
        {
            checkCollection(tableName);
            this.collections = collections;
            this.dimensions = dimensions;
            this.aggregations = aggregations;
            this.measures = measures;
            this.tableName = tableName;
        }
    }
}<|MERGE_RESOLUTION|>--- conflicted
+++ resolved
@@ -40,11 +40,7 @@
 
     QueryExecution analyze(String project, List<String> collections, Measure measureType, Reference grouping, Reference segment, String filterExpression, Instant startDate, Instant endDate, ZoneId timezone);
 
-<<<<<<< HEAD
-    CompletableFuture<QueryResult> getEventStatistics(String project, Optional<Set<String>> collections, Optional<String> dimension, Instant startDate, Instant endDate, ZoneId zoneId);
-=======
     CompletableFuture<QueryResult> getEventStatistics(String project, Optional<Set<String>> collections, Optional<String> dimension, Instant startDate, Instant endDate, ZoneId timezone);
->>>>>>> a44532cf
 
     Map<String, List<String>> getExtraDimensions(String project);
 
