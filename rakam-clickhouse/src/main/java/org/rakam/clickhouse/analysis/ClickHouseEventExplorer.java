package org.rakam.clickhouse.analysis;

import com.facebook.presto.sql.parser.SqlParser;
import com.facebook.presto.sql.tree.Expression;
import com.google.common.collect.ImmutableMap;
import org.rakam.analysis.EventExplorer;
import org.rakam.config.ProjectConfig;
import org.rakam.report.DelegateQueryExecution;
import org.rakam.report.QueryExecution;
import org.rakam.report.QueryExecutor;
import org.rakam.report.QueryExecutorService;
import org.rakam.report.QueryResult;
import org.rakam.report.realtime.AggregationType;
import org.rakam.util.RakamException;
import org.rakam.util.ValidationUtil;

import javax.inject.Inject;

import java.time.Instant;
import java.time.ZoneId;
import java.util.AbstractMap;
import java.util.ArrayList;
import java.util.Arrays;
import java.util.HashMap;
import java.util.List;
import java.util.Map;
import java.util.Optional;
import java.util.Set;
import java.util.concurrent.CompletableFuture;
import java.util.stream.Collectors;

import static com.facebook.presto.sql.RakamExpressionFormatter.formatIdentifier;
import static io.netty.handler.codec.http.HttpResponseStatus.BAD_REQUEST;
import static java.lang.String.format;
import static java.time.temporal.ChronoUnit.DAYS;
import static org.rakam.analysis.EventExplorer.ReferenceType.COLUMN;
import static org.rakam.analysis.EventExplorer.ReferenceType.REFERENCE;
import static org.rakam.analysis.EventExplorer.TimestampTransformation.DAY;
import static org.rakam.analysis.EventExplorer.TimestampTransformation.DAY_OF_MONTH;
import static org.rakam.analysis.EventExplorer.TimestampTransformation.DAY_OF_WEEK;
import static org.rakam.analysis.EventExplorer.TimestampTransformation.HOUR;
import static org.rakam.analysis.EventExplorer.TimestampTransformation.HOUR_OF_DAY;
import static org.rakam.analysis.EventExplorer.TimestampTransformation.MONTH;
import static org.rakam.analysis.EventExplorer.TimestampTransformation.MONTH_OF_YEAR;
import static org.rakam.analysis.EventExplorer.TimestampTransformation.YEAR;
import static org.rakam.analysis.EventExplorer.TimestampTransformation.fromPrettyName;
import static org.rakam.analysis.EventExplorer.TimestampTransformation.fromString;
import static org.rakam.clickhouse.analysis.ClickHouseQueryExecution.DATE_TIME_FORMATTER;
import static org.rakam.collection.SchemaField.stripName;
import static org.rakam.report.eventexplorer.AbstractEventExplorer.checkReference;
import static org.rakam.report.realtime.AggregationType.COUNT;
import static org.rakam.util.ValidationUtil.checkCollection;
import static org.rakam.util.ValidationUtil.checkLiteral;
import static org.rakam.util.ValidationUtil.checkProject;
import static org.rakam.util.ValidationUtil.checkTableColumn;

public class ClickHouseEventExplorer
        implements EventExplorer
{
    protected final Reference DEFAULT_SEGMENT = new Reference(COLUMN, "_collection");

    private static final Map<TimestampTransformation, String> timestampMapping = ImmutableMap.
            <TimestampTransformation, String>builder()
            .put(HOUR_OF_DAY, "toHour(%s)")
            .put(DAY_OF_MONTH, "toDayOfMonth(%s)")
//            .put(WEEK_OF_YEAR, "cast(extract(doy FROM %s) as UInt32)")
            .put(MONTH_OF_YEAR, "toMonth(%s)")
//            .put(QUARTER_OF_YEAR, "cast(extract(quarter FROM %s) as UInt32)")
            .put(DAY_OF_WEEK, "toDayOfWeek(%s)")
            .put(HOUR, "toStartOfHour(%s)")
            .put(DAY, "cast(%s as Date)")
            .put(MONTH, "toStartOfMonth(%s)")
            .put(YEAR, "toStartOfYear(%s)")
            .build();
    private final QueryExecutor executor;
    private final QueryExecutorService service;
    private static final SqlParser sqlParser = new SqlParser();
    private final ProjectConfig projectConfig;

    @Inject
    public ClickHouseEventExplorer(QueryExecutor executor, ProjectConfig projectConfig, QueryExecutorService service)
    {
        this.executor = executor;
        this.service = service;
        this.projectConfig = projectConfig;
    }

    @Override
    public QueryExecution analyze(String project, List<String> collections, Measure measure, Reference grouping,
            Reference segmentValue2, String filterExpression, Instant startDate, Instant endDate, ZoneId timezone)
    {
        Reference segment = segmentValue2 == null ? DEFAULT_SEGMENT : segmentValue2;

        if (grouping != null && grouping.type == REFERENCE) {
            checkReference(grouping.value, startDate, endDate, collections.size());
        }
        if (segment != null && segment.type == REFERENCE) {
            checkReference(segment.value, startDate, endDate, collections.size());
        }

        String groups = Arrays.asList(
                new AbstractMap.SimpleEntry<>("segment", segment),
                new AbstractMap.SimpleEntry<>("group", grouping)).stream()
                .filter(e -> e != null)
                .map(e -> getColumnReference(e.getValue()) + "_" + e.getKey())
                .collect(Collectors.joining(", "));
        String groupBy = groups.isEmpty() ? "" : ("GROUP BY " + groups + " WITH TOTALS");

        String timeFilter = format(" %s between toDateTime('%s') and toDateTime('%s')",
                checkTableColumn(projectConfig.getTimeColumn()),
                DATE_TIME_FORMATTER.format(startDate), DATE_TIME_FORMATTER.format(endDate.plus(1, DAYS)));

        if (filterExpression != null) {
            synchronized (sqlParser) {
                Expression expression = sqlParser.createExpression(filterExpression);
                filterExpression = formatExpression(expression);
            }
        }

        String where = timeFilter + (filterExpression == null ? "" : (" AND " + filterExpression));

        String measureAgg = convertSqlFunction(measure != null &&
                measure.aggregation != null ? measure.aggregation : COUNT);
        String measureColumn = measure != null &&
                measure.column != null ? checkTableColumn(measure.column, '`') : "";

        String computeQuery;
        if (collections.size() == 1) {
            String select = generateComputeQuery(grouping, segment, collections.get(0));
            computeQuery = format("    select %s %s as value from %s.%s where %s %s",
                    select.isEmpty() ? select : select + ",",
                    format(measureAgg, measureColumn),
                    project, checkCollection(collections.get(0), '`'),
                    where, groupBy);
        }
        else {
            String selectPart = (grouping == null ? "" : checkTableColumn(getColumnReference(grouping) + "_group", '`')) +
                    (grouping == null ? "" : ", ") + checkTableColumn(getColumnReference(segment) + "_segment", '`');

            String queries = collections.size() == 1 ? collections.get(0) : collections.stream()
                    .map(collection -> {
                        String select = generateComputeQuery(grouping, segment, collection);

                        String format = format("select '%s' as _collection, %s %s from %s.%s where %s",
                                checkLiteral(collection),
                                measureColumn.isEmpty() ? select : measureColumn + ",",
                                measureColumn,
                                project, checkCollection(collection, '`'), where);
                        return format;
                    })
                    .collect(Collectors.joining("\n union all "));

            computeQuery = format("select %s %s as value from (\n" +
                            "%s\n" +
                            ") %s",
                    selectPart.isEmpty() ? "" : selectPart + ",",
                    format(measureAgg, measureColumn),
                    queries,
                    groupBy);
        }

        String query = format("select %s %s %s value from (\n" +
                        "%s\n" +
                        ") ORDER BY %s DESC LIMIT 500",
                grouping == null ? "" : format(grouping.type == COLUMN ? checkTableColumn("%s_group", '`') : checkTableColumn("%s_group", '`'), getColumnReference(grouping)),
                segment == null ? "" : ((grouping == null ? "" : ",") + format(segment.type == COLUMN ?
                        checkTableColumn("%s_segment", '`') :
                        checkTableColumn("%s_segment", '`'), getColumnReference(segment))),
                grouping != null || segment != null ? "," : "",
                computeQuery, segment != null && grouping != null ? 3 : 2);

        return new DelegateQueryExecution(executor.executeRawQuery(query), result -> {
            List<List<Object>> newResult = result.getResult();
            return new QueryResult(result.getMetadata(), newResult, result.getProperties());
        });
    }

    private static String formatExpression(Expression value)
    {
        return ClickhouseExpressionFormatter.formatExpression(value,
                name -> name.getParts().stream().map(e -> formatIdentifier(e, '`')).collect(Collectors.joining(".")),
                name -> name.getParts().stream()
                        .map(e -> formatIdentifier(e, '`')).collect(Collectors.joining(".")), '`');
    }

    @Override
<<<<<<< HEAD
    public CompletableFuture<QueryResult> getEventStatistics(String project, Optional<Set<String>> collections, Optional<String> dimension, Instant startDate, Instant endDate, ZoneId zoneId)
=======
    public CompletableFuture<QueryResult> getEventStatistics(String project, Optional<Set<String>> collections, Optional<String> dimension, Instant startDate, Instant endDate, ZoneId timezone)
>>>>>>> a44532cf
    {
        checkProject(project);

        if (collections.isPresent() && collections.get().isEmpty()) {
            return CompletableFuture.completedFuture(QueryResult.empty());
        }

        if (dimension.isPresent()) {
            checkReference(dimension.get(), startDate, endDate, collections.map(v -> v.size()).orElse(10));
        }

        String timePredicate = format("%s between toDateTime('%s') and toDateTime('%s')",
                ValidationUtil.checkCollection(projectConfig.getTimeColumn()),
                DATE_TIME_FORMATTER.format(startDate),
                DATE_TIME_FORMATTER.format(endDate.plus(1, DAYS)));

        String collectionQuery = collections.map(v -> "(" + v.stream()
                .map(col -> String.format("SELECT %s, cast('%s' as string) as \"_collection\" FROM %s",
                        checkTableColumn(projectConfig.getTimeColumn()),
                        col, checkCollection(col, '`'))).collect(Collectors.joining(", ")) + ") ")
                .orElse("_all");

        String query;
        if (dimension.isPresent()) {
            Optional<TimestampTransformation> aggregationMethod = fromPrettyName(dimension.get());
            if (!aggregationMethod.isPresent()) {
                throw new RakamException(BAD_REQUEST);
            }

            String function = format(timestampMapping.get(aggregationMethod.get()), projectConfig.getTimeColumn());
            query = format("select \"_collection\" as collection, %s as %s, count(*) from %s where %s group by \"_collection\", %s order by %s desc",
                    function,
                    aggregationMethod.get(), collectionQuery, timePredicate,
                    function, function);
        }
        else {
            query = String.format("select \"_collection\" as collection, count(*) total \n" +
                    " from %s where %s group by \"_collection\"", collectionQuery, timePredicate);
        }

        return service.executeQuery(project, query).getResult();
    }

    public String convertSqlFunction(AggregationType aggType)
    {
        switch (aggType) {
            case AVERAGE:
                return "avg(%s)";
            case MAXIMUM:
                return "max(%s)";
            case MINIMUM:
                return "min(%s)";
            case COUNT:
                return "count(%s)";
            case SUM:
                return "sum(%s)";
            case COUNT_UNIQUE:
                return "uniqExact(%s)";
            case APPROXIMATE_UNIQUE:
                return "uniq(distinct %s)";
            default:
                throw new IllegalArgumentException("aggregation type is not supported");
        }
    }

    protected String generateComputeQuery(Reference grouping, Reference segment, String collection)
    {
        StringBuilder selectBuilder = new StringBuilder();
        if (grouping != null) {
            selectBuilder.append(getColumnValue(grouping, true) + " as " + checkTableColumn(getColumnReference(grouping) + "_group", '`'));
            if (segment != null) {
                selectBuilder.append(", ");
            }
        }
        if (segment != null) {
            selectBuilder.append((!segment.equals(DEFAULT_SEGMENT) ? getColumnValue(segment, true) : "'" + stripName(collection, "collection") + "'") + " as "
                    + checkTableColumn(getColumnReference(segment) + "_segment", '`'));
        }
        return selectBuilder.toString();
    }

    protected String getColumnValue(Reference ref, boolean format)
    {
        switch (ref.type) {
            case COLUMN:
                return format ? checkTableColumn(ref.value, '`') : ref.value;
            case REFERENCE:
                return format(timestampMapping.get(fromString(ref.value.replace(" ", "_"))), projectConfig.getTimeColumn());
            default:
                throw new IllegalArgumentException("Unknown reference type: " + ref.value);
        }
    }

    @Override
    public Map<String, List<String>> getExtraDimensions(String project)
    {
        Map<String, List<String>> builder = new HashMap<>();
        for (TimestampTransformation transformation : timestampMapping.keySet()) {
            builder.computeIfAbsent(transformation.getCategory(), k -> new ArrayList<>())
                    .add(transformation.getPrettyName());
        }
        return builder;
    }

    public String getColumnReference(Reference ref)
    {
        switch (ref.type) {
            case COLUMN:
                return ref.value;
            case REFERENCE:
                return projectConfig.getTimeColumn();
            default:
                throw new IllegalArgumentException("Unknown reference type: " + ref.value);
        }
    }
}<|MERGE_RESOLUTION|>--- conflicted
+++ resolved
@@ -184,11 +184,7 @@
     }
 
     @Override
-<<<<<<< HEAD
-    public CompletableFuture<QueryResult> getEventStatistics(String project, Optional<Set<String>> collections, Optional<String> dimension, Instant startDate, Instant endDate, ZoneId zoneId)
-=======
     public CompletableFuture<QueryResult> getEventStatistics(String project, Optional<Set<String>> collections, Optional<String> dimension, Instant startDate, Instant endDate, ZoneId timezone)
->>>>>>> a44532cf
     {
         checkProject(project);
 
