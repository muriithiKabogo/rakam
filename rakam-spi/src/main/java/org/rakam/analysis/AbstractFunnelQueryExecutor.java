/*
 * Licensed under the Apache License, Version 2.0 (the "License");
 * you may not use this file except in compliance with the License.
 * You may obtain a copy of the License at
 *
 *     http://www.apache.org/licenses/LICENSE-2.0
 *
 * Unless required by applicable law or agreed to in writing, software
 * distributed under the License is distributed on an "AS IS" BASIS,
 * WITHOUT WARRANTIES OR CONDITIONS OF ANY KIND, either express or implied.
 * See the License for the specific language governing permissions and
 * limitations under the License.
 */
package org.rakam.analysis;

import com.google.common.collect.ImmutableList;
import com.google.common.collect.ImmutableMap;
import io.netty.handler.codec.http.HttpResponseStatus;
import org.rakam.analysis.metadata.Metastore;
import org.rakam.collection.SchemaField;
import org.rakam.config.ProjectConfig;
import org.rakam.report.DelegateQueryExecution;
import org.rakam.report.QueryExecution;
import org.rakam.report.QueryExecutor;
import org.rakam.report.QueryResult;
import org.rakam.util.RakamException;
import org.rakam.util.ValidationUtil;

import java.time.LocalDate;
import java.time.ZoneId;
import java.util.ArrayList;
import java.util.Arrays;
import java.util.List;
import java.util.Map;
import java.util.Optional;
import java.util.stream.Collectors;
import java.util.stream.IntStream;

import static com.google.common.collect.ImmutableList.of;
import static java.lang.String.format;
import static org.rakam.collection.FieldType.LONG;
import static org.rakam.collection.FieldType.STRING;
import static org.rakam.util.DateTimeUtils.TIMESTAMP_FORMATTER;
import static org.rakam.util.ValidationUtil.checkTableColumn;

public abstract class AbstractFunnelQueryExecutor
        implements FunnelQueryExecutor
{
    private final QueryExecutor executor;
    private final Metastore metastore;
    protected final ProjectConfig projectConfig;

    public AbstractFunnelQueryExecutor(ProjectConfig projectConfig, Metastore metastore, QueryExecutor executor)
    {
        this.projectConfig = projectConfig;
        this.metastore = metastore;
        this.executor = executor;
    }

    public abstract String getTemplate(List<FunnelStep> steps, Optional<String> dimension, Optional<FunnelWindow> window);

    public abstract String convertFunnel(String project, String connectorField, int idx, FunnelStep funnelStep, Optional<String> dimension, LocalDate startDate, LocalDate endDate);

    @Override
    public QueryExecution query(String project,
            List<FunnelStep> steps,
            Optional<String> dimension, LocalDate startDate,
<<<<<<< HEAD
            LocalDate endDate, Optional<FunnelWindow> window, ZoneId timezone, Optional<List<String>> connectors, Optional<Boolean> ordered)
=======
            LocalDate endDate, Optional<FunnelWindow> window, ZoneId zoneId, Optional<List<String>> connectors, Optional<Boolean> ordered, Optional<Boolean> approximate)
>>>>>>> a44532cf
    {
        Map<String, List<SchemaField>> collections = metastore.getCollections(project);

        String ctes = IntStream.range(0, steps.size())
                .mapToObj(i -> convertFunnel(
                        project, connectors.orElse(ImmutableList.of(testDeviceIdExists(steps.get(i), collections) ? "coalesce(cast(%s." + checkTableColumn(projectConfig.getUserColumn()) + " as varchar), _device_id)" : projectConfig.getUserColumn()))
                                .stream().collect(Collectors.joining(", ")), i,
                        steps.get(i), dimension, startDate, endDate))
                .collect(Collectors.joining(" UNION ALL "));

        String dimensionCol = dimension.map(ValidationUtil::checkTableColumn).map(v -> v + ", ").orElse("");
        String query = format(getTemplate(steps, dimension, window), dimensionCol, dimensionCol, ctes,
                TIMESTAMP_FORMATTER.format(startDate),
                TIMESTAMP_FORMATTER.format(endDate.plusDays(1)),
                dimensionCol,
                connectors.orElse(of(projectConfig.getUserColumn()))
                        .stream().collect(Collectors.joining(", ")),
                dimension.map(v -> ", 2").orElse(""));
        if (dimension.isPresent()) {
            query = String.format("SELECT (CASE WHEN rank > 15 THEN 'Others' ELSE cast(%s as varchar) END) as dimension, step, sum(total) from " +
                            "(select *, row_number() OVER(ORDER BY total DESC) rank from (%s) t) t GROUP BY 1, 2",
                    dimension.map(ValidationUtil::checkTableColumn).get(), query);
        }
        QueryExecution queryExecution = executor.executeRawQuery(query, timezone, ImmutableMap.of());

        return new DelegateQueryExecution(queryExecution,
                result -> {
                    if (result.isFailed()) {
                        return result;
                    }

                    List<List<Object>> newResult;
                    List<List<Object>> queryResult = result.getResult();
                    List<SchemaField> metadata;
                    if (dimension.isPresent()) {
                        newResult = new ArrayList<>();
                        Map<Object, List<List<Object>>> collect = queryResult.stream().collect(Collectors.groupingBy(x -> x.get(0) == null ? "null" : x.get(0)));
                        for (Map.Entry<Object, List<List<Object>>> entry : collect.entrySet()) {
                            List<List<Object>> subResult = IntStream.range(0, steps.size())
                                    .mapToObj(i -> Arrays.asList("Step " + (i + 1), entry.getKey(), 0L))
                                    .collect(Collectors.toList());

                            for (int step = 0; step < subResult.size(); step++) {
                                int finalStep = step;
                                entry.getValue().stream().filter(e -> ((Number) e.get(1)).longValue() >= finalStep + 1).map(e -> e.get(2))
                                        .forEach(val -> subResult.get(finalStep).set(2,
                                                ((Number) subResult.get(finalStep).get(2)).longValue() + ((Number) val).longValue()));
                            }

                            newResult.addAll(subResult);
                        }

                        metadata = of(
                                new SchemaField("step", STRING),
                                new SchemaField("dimension", STRING),
                                new SchemaField("count", LONG));
                    }
                    else {
                        newResult = IntStream.range(0, steps.size())
                                .mapToObj(i -> Arrays.<Object>asList("Step " + (i + 1), 0L))
                                .collect(Collectors.toList());

                        for (int step = 0; step < newResult.size(); step++) {
                            int finalStep = step;
                            queryResult.stream().filter(e -> ((Number) e.get(0)).intValue() >= finalStep + 1).map(e -> e.get(1))
                                    .forEach(val -> newResult.get(finalStep).set(1,
                                            ((Number) newResult.get(finalStep).get(1)).longValue() + ((Number) val).longValue()));
                        }

                        metadata = of(
                                new SchemaField("step", STRING),
                                new SchemaField("count", LONG));
                    }
                    return new QueryResult(metadata, newResult, result.getProperties());
                });
    }

    protected boolean testDeviceIdExists(FunnelStep firstAction, Map<String, List<SchemaField>> collections)
    {
        List<SchemaField> schemaFields = collections.get(firstAction.getCollection());
        if (schemaFields == null) {
            throw new RakamException("The collection in first action does not exist.", HttpResponseStatus.BAD_REQUEST);
        }
        return schemaFields.stream().anyMatch(e -> e.getName().equals("_device_id"));
    }
}<|MERGE_RESOLUTION|>--- conflicted
+++ resolved
@@ -65,11 +65,9 @@
     public QueryExecution query(String project,
             List<FunnelStep> steps,
             Optional<String> dimension, LocalDate startDate,
-<<<<<<< HEAD
-            LocalDate endDate, Optional<FunnelWindow> window, ZoneId timezone, Optional<List<String>> connectors, Optional<Boolean> ordered)
-=======
-            LocalDate endDate, Optional<FunnelWindow> window, ZoneId zoneId, Optional<List<String>> connectors, Optional<Boolean> ordered, Optional<Boolean> approximate)
->>>>>>> a44532cf
+            LocalDate endDate, Optional<FunnelWindow> window, ZoneId timezone,
+            Optional<List<String>> connectors,
+            Optional<Boolean> ordered, Optional<Boolean> approximate)
     {
         Map<String, List<SchemaField>> collections = metastore.getCollections(project);
 
